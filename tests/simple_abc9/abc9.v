module abc9_test001(input a, output o);
assign o = a;
endmodule

module abc9_test002(input [1:0] a, output o);
assign o = a[1];
endmodule

module abc9_test003(input [1:0] a, output [1:0] o);
assign o = a;
endmodule

module abc9_test004(input [1:0] a, output o);
assign o = ^a;
endmodule

module abc9_test005(input [1:0] a, output o, output p);
assign o = ^a;
assign p = ~o;
endmodule

module abc9_test006(input [1:0] a, output [2:0] o);
assign o[0] = ^a;
assign o[1] = ~o[0];
assign o[2] = o[1];
endmodule

module abc9_test007(input a, output o);
wire b, c;
assign c = ~a;
assign b = c;
abc9_test007_sub s(b, o);
endmodule

module abc9_test007_sub(input a, output b);
assign b = a;
endmodule

module abc9_test008(input a, output o);
wire b, c;
assign b = ~a;
assign c = b;
abc9_test008_sub s(b, o);
endmodule

module abc9_test008_sub(input a, output b);
assign b = ~a;
endmodule

module abc9_test009(inout io, input oe);
reg latch;
always @(io or oe)
    if (!oe)
        latch <= io;
assign io = oe ? ~latch : 1'bz;
endmodule

module abc9_test010(inout [7:0] io, input oe);
reg [7:0] latch;
always @(io or oe)
    if (!oe)
        latch <= io;
assign io = oe ? ~latch : 8'bz;
endmodule

module abc9_test011(inout io, input oe);
reg latch;
always @(io or oe)
    if (!oe)
        latch <= io;
//assign io = oe ? ~latch : 8'bz;
endmodule

module abc9_test012(inout io, input oe);
reg latch;
//always @(io or oe)
//    if (!oe)
//        latch <= io;
assign io = oe ? ~latch : 8'bz;
endmodule

module abc9_test013(inout [3:0] io, input oe);
reg [3:0] latch;
always @(io or oe)
    if (!oe)
        latch[3:0] <= io[3:0];
    else
        latch[7:4] <= io;
assign io[3:0] = oe ? ~latch[3:0] : 4'bz;
assign io[7:4] = !oe ? {latch[4], latch[7:3]} : 4'bz;
endmodule

module abc9_test014(inout [7:0] io, input oe);
abc9_test012_sub sub(io, oe);
endmodule

module abc9_test012_sub(inout [7:0] io, input oe);
reg [7:0] latch;
always @(io or oe)
    if (!oe)
        latch[3:0] <= io;
    else
        latch[7:4] <= io;
assign io[3:0] = oe ? ~latch[3:0] : 4'bz;
assign io[7:4] = !oe ? {latch[4], latch[7:3]} : 4'bz;
endmodule

module abc9_test015(input a, output b, input c);
assign b = ~a;
(* keep *) wire d;
assign d = ~c;
endmodule

module abc9_test016(input a, output b);
assign b = ~a;
(* keep *) reg c;
always @* c <= ~a;
endmodule

module abc9_test017(input a, output b);
assign b = ~a;
(* keep *) reg c;
always @* c = b;
endmodule

module abc9_test018(input a, output b, output c);
assign b = ~a;
(* keep *) wire [1:0] d;
assign c = &d;
endmodule

module abc9_test019(input a, output b);
assign b = ~a;
(* keep *) reg [1:0] c;
reg d;
always @* d <= &c;
endmodule

module abc9_test020(input a, output b);
assign b = ~a;
(* keep *) reg [1:0] c;
(* keep *) reg d;
always @* d <= &c;
endmodule

// Citation: https://github.com/alexforencich/verilog-ethernet
module abc9_test021(clk, rst, s_eth_hdr_valid, s_eth_hdr_ready, s_eth_dest_mac, s_eth_src_mac, s_eth_type, s_eth_payload_axis_tdata, s_eth_payload_axis_tkeep, s_eth_payload_axis_tvalid, s_eth_payload_axis_tready, s_eth_payload_axis_tlast, s_eth_payload_axis_tid, s_eth_payload_axis_tdest, s_eth_payload_axis_tuser, m_eth_hdr_valid, m_eth_hdr_ready, m_eth_dest_mac, m_eth_src_mac, m_eth_type, m_eth_payload_axis_tdata, m_eth_payload_axis_tkeep, m_eth_payload_axis_tvalid, m_eth_payload_axis_tready, m_eth_payload_axis_tlast, m_eth_payload_axis_tid, m_eth_payload_axis_tdest, m_eth_payload_axis_tuser);
  input clk;
  output [47:0] m_eth_dest_mac;
  input m_eth_hdr_ready;
  output m_eth_hdr_valid;
  output [7:0] m_eth_payload_axis_tdata;
  output [7:0] m_eth_payload_axis_tdest;
  output [7:0] m_eth_payload_axis_tid;
  output m_eth_payload_axis_tkeep;
  output m_eth_payload_axis_tlast;
  input m_eth_payload_axis_tready;
  output m_eth_payload_axis_tuser;
  output m_eth_payload_axis_tvalid;
  output [47:0] m_eth_src_mac;
  output [15:0] m_eth_type;
  input rst;
  input [191:0] s_eth_dest_mac;
  output [3:0] s_eth_hdr_ready;
  input [3:0] s_eth_hdr_valid;
  input [31:0] s_eth_payload_axis_tdata;
  input [31:0] s_eth_payload_axis_tdest;
  input [31:0] s_eth_payload_axis_tid;
  input [3:0] s_eth_payload_axis_tkeep;
  input [3:0] s_eth_payload_axis_tlast;
  output [3:0] s_eth_payload_axis_tready;
  input [3:0] s_eth_payload_axis_tuser;
  input [3:0] s_eth_payload_axis_tvalid;
  input [191:0] s_eth_src_mac;
  input [63:0] s_eth_type;
  (* keep *)
  wire [0:0] grant, request;
  wire a;
  not u0 (
    a,
    grant[0]
  );
  and u1  (
    request[0],
    s_eth_hdr_valid[0],
    a
  );
  (* keep *)
  MUXF8 u2  (
    .I0(1'bx),
    .I1(1'bx),
    .O(o),
    .S(1'bx)
  );
  arbiter  arb_inst (
    .acknowledge(acknowledge),
    .clk(clk),
    .grant(grant),
    .grant_encoded(grant_encoded),
    .grant_valid(grant_valid),
    .request(request),
    .rst(rst)
  );
endmodule

module arbiter (clk, rst, request, acknowledge, grant, grant_valid, grant_encoded);
  input [3:0] acknowledge;
  input clk;
  output [3:0] grant;
  output [1:0] grant_encoded;
  output grant_valid;
  input [3:0] request;
  input rst;
endmodule

(* abc_box_id=1 *)
module MUXF8(input I0, I1, S, output O);
endmodule

// Citation: https://github.com/alexforencich/verilog-ethernet
// TODO: yosys -p "synth_xilinx -abc9 -top abc9_test022" abc9.v -q
// returns before b4321a31
//   Warning: Wire abc9_test022.\m_eth_payload_axis_tkeep [7] is used but has no
//   driver.
//   Warning: Wire abc9_test022.\m_eth_payload_axis_tkeep [3] is used but has no
//   driver.
module abc9_test022
(
    input  wire        clk,
    input  wire        i,
    output wire [7:0]  m_eth_payload_axis_tkeep
);
    reg [7:0]  m_eth_payload_axis_tkeep_reg = 8'd0;
    assign m_eth_payload_axis_tkeep = m_eth_payload_axis_tkeep_reg;
    always @(posedge clk)
        m_eth_payload_axis_tkeep_reg <= i ? 8'hff : 8'h0f;
endmodule

// Citation: https://github.com/riscv/riscv-bitmanip
// TODO: yosys -p "synth_xilinx -abc9 -top abc9_test023" abc9.v -q
// returns before 14233843
//   Warning: Wire abc9_test023.\dout [1] is used but has no driver.
module abc9_test023 #(
	parameter integer N = 2,
	parameter integer M = 2
) (
	input [7:0] din,
	output [M-1:0] dout
);
	wire [2*M-1:0] mask = {M{1'b1}};
	assign dout = (mask << din[N-1:0]) >> M;
endmodule

module abc9_test024(input [3:0] i, output [3:0] o);
abc9_test024_sub a(i[1:0], o[1:0]);
endmodule

module abc9_test024_sub(input [1:0] i, output [1:0] o);
assign o = i;
endmodule

module abc9_test025(input [3:0] i, output [3:0] o);
abc9_test024_sub a(i[2:1], o[2:1]);
endmodule

module abc9_test026(output [3:0] o, p);
assign o = { 1'b1, 1'bx };
assign p = { 1'b1, 1'bx, 1'b0 };
endmodule

<<<<<<< HEAD
module abc9_test029(input clk1, clk2, d, output reg q1, q2);
always @(posedge clk1) q1 <= d;
always @(negedge clk2) q2 <= q1;
endmodule

module abc9_test030(input clk, d, output reg q1, q2);
always @(posedge clk) q1 <= d;
always @(posedge clk) q2 <= q1;
=======
module abc9_test029(input clk, d, r, output reg q);
always @(posedge clk or posedge r)
    if (r) q <= 1'b0;
    else q <= d;
endmodule

module abc9_test030(input clk, d, r, output reg q);
always @(negedge clk or posedge r)
    if (r) q <= 1'b1;
    else q <= d;
>>>>>>> 1cc10645
endmodule<|MERGE_RESOLUTION|>--- conflicted
+++ resolved
@@ -268,16 +268,6 @@
 assign p = { 1'b1, 1'bx, 1'b0 };
 endmodule
 
-<<<<<<< HEAD
-module abc9_test029(input clk1, clk2, d, output reg q1, q2);
-always @(posedge clk1) q1 <= d;
-always @(negedge clk2) q2 <= q1;
-endmodule
-
-module abc9_test030(input clk, d, output reg q1, q2);
-always @(posedge clk) q1 <= d;
-always @(posedge clk) q2 <= q1;
-=======
 module abc9_test029(input clk, d, r, output reg q);
 always @(posedge clk or posedge r)
     if (r) q <= 1'b0;
@@ -288,5 +278,13 @@
 always @(negedge clk or posedge r)
     if (r) q <= 1'b1;
     else q <= d;
->>>>>>> 1cc10645
-endmodule+endmodule
+
+module abc9_test032(input clk1, clk2, d, output reg q1, q2);
+always @(posedge clk1) q1 <= d;
+always @(negedge clk2) q2 <= q1;
+endmodule
+
+module abc9_test033(input clk, d, output reg q1, q2);
+always @(posedge clk) q1 <= d;
+always @(posedge clk) q2 <= q1;