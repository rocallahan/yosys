--- conflicted
+++ resolved
@@ -117,107 +117,7 @@
         std::getline(f, line); // Ignore up to start of next line
     }
 
-<<<<<<< HEAD
     post_process();
-=======
-    dict<RTLIL::IdString, int> wideports_cache;
-
-    if (!map_filename.empty()) {
-        std::ifstream mf(map_filename);
-        std::string type, symbol;
-        int variable, index;
-        while (mf >> type >> variable >> index >> symbol) {
-            RTLIL::IdString escaped_symbol = RTLIL::escape_id(symbol);
-            if (type == "input") {
-                log_assert(static_cast<unsigned>(variable) < inputs.size());
-                RTLIL::Wire* wire = inputs[variable];
-                log_assert(wire);
-                log_assert(wire->port_input);
-
-                if (index == 0)
-                    module->rename(wire, RTLIL::escape_id(symbol));
-                else if (index > 0) {
-                    module->rename(wire, RTLIL::escape_id(stringf("%s[%d]", symbol.c_str(), index)));
-                    if (wideports)
-                        wideports_cache[escaped_symbol] = std::max(wideports_cache[escaped_symbol], index);
-                }
-            }
-            else if (type == "output") {
-                log_assert(static_cast<unsigned>(variable) < outputs.size());
-                RTLIL::Wire* wire = outputs[variable];
-                log_assert(wire);
-                // Ignore direct output -> input connections
-                if (!wire->port_output)
-                    continue;
-                log_assert(wire->port_output);
-
-                if (index == 0)
-                    module->rename(wire, RTLIL::escape_id(symbol));
-                else if (index > 0) {
-                    module->rename(wire, RTLIL::escape_id(stringf("%s[%d]", symbol.c_str(), index)));
-                    if (wideports)
-                        wideports_cache[escaped_symbol] = std::max(wideports_cache[escaped_symbol], index);
-                }
-            }
-            else
-                log_error("Symbol type '%s' not recognised.\n", type.c_str());
-        }
-    }
-
-    for (auto &wp : wideports_cache) {
-        auto name = wp.first;
-        int width = wp.second + 1;
-
-        RTLIL::Wire *wire = module->wire(name);
-        if (wire)
-            module->rename(wire, RTLIL::escape_id(stringf("%s[%d]", name.c_str(), 0)));
-
-        // Do not make ports with a mix of input/output into
-        // wide ports
-        bool port_input = false, port_output = false;
-        for (int i = 0; i < width; i++) {
-            RTLIL::IdString other_name = name.str() + stringf("[%d]", i);
-            RTLIL::Wire *other_wire = module->wire(other_name);
-            if (other_wire) {
-                port_input = port_input || other_wire->port_input;
-                port_output = port_output || other_wire->port_output;
-            }
-        }
-        if ((port_input && port_output) || (!port_input && !port_output))
-            continue;
-
-        wire = module->addWire(name, width);
-        wire->port_input = port_input;
-        wire->port_output = port_output;
-
-        for (int i = 0; i < width; i++) {
-            RTLIL::IdString other_name = name.str() + stringf("[%d]", i);
-            RTLIL::Wire *other_wire = module->wire(other_name);
-            if (other_wire) {
-                other_wire->port_input = false;
-                other_wire->port_output = false;
-                if (wire->port_input)
-                    module->connect(other_wire, SigSpec(wire, i));
-                else
-                    module->connect(SigSpec(wire, i), other_wire);
-            }
-        }
-    }
-
-    module->fixup_ports();
-    design->add(module);
-
-    Pass::call(design, "clean");
-
-    for (auto cell : module->cells().to_vector()) {
-        if (cell->type != "$lut") continue;
-        auto y_port = cell->getPort("\\Y").as_bit();
-        if (y_port.wire->width == 1)
-            module->rename(cell, stringf("%s$lut", y_port.wire->name.c_str()));
-        else
-            module->rename(cell, stringf("%s[%d]$lut", y_port.wire->name.c_str(), y_port.offset));
-    }
->>>>>>> ac2aff9e
 }
 
 static uint32_t parse_xaiger_literal(std::istream &f)
@@ -262,32 +162,6 @@
     return wire;
 }
 
-<<<<<<< HEAD
-=======
-static std::pair<RTLIL::IdString, int> wideports_split(std::string name)
-{
-	int pos = -1;
-
-	if (name.empty() || name.back() != ']')
-		goto failed;
-
-	for (int i = 0; i+1 < GetSize(name); i++) {
-		if (name[i] == '[')
-			pos = i;
-		else if (name[i] < '0' || name[i] > '9')
-			pos = -1;
-		else if (i == pos+1 && name[i] == '0' && name[i+1] != ']')
-			pos = -1;
-	}
-
-	if (pos >= 0)
-		return std::pair<RTLIL::IdString, int>(RTLIL::escape_id(name.substr(0, pos)), atoi(name.c_str() + pos+1));
-
-failed:
-	return std::pair<RTLIL::IdString, int>(name, 0);
-}
-
->>>>>>> ac2aff9e
 void AigerReader::parse_xaiger()
 {
     std::string header;
@@ -318,7 +192,6 @@
     else
         log_abort();
 
-<<<<<<< HEAD
     dict<int,IdString> box_lookup;
     for (auto m : design->modules()) {
         auto it = m->attributes.find("\\abc_box_id");
@@ -330,15 +203,6 @@
     // Parse footer (symbol table, comments, etc.)
     std::string s;
     bool comment_seen = false;
-=======
-    // Parse footer (symbol table, comments, etc.)
-    unsigned l1;
-    std::string s;
-    bool comment_seen = false;
-    std::vector<std::pair<RTLIL::Wire*,RTLIL::IdString>> deferred_renames;
-    std::vector<std::pair<RTLIL::Wire*,RTLIL::IdString>> deferred_inouts;
-    deferred_renames.reserve(inputs.size() + latches.size() + outputs.size());
->>>>>>> ac2aff9e
     for (int c = f.peek(); c != EOF; c = f.peek()) {
         if (comment_seen || c == 'c') {
             if (!comment_seen) {
@@ -385,8 +249,6 @@
                     module->addLut(stringf("\\__%d__$lut", rootNodeID), input_sig, output_sig, std::move(lut_mask));
                 }
             }
-<<<<<<< HEAD
-=======
             else if (c == 'r') {
                 /*uint32_t dataSize =*/ parse_xaiger_literal(f);
                 uint32_t flopNum = parse_xaiger_literal(f);
@@ -405,13 +267,11 @@
                 outputs.erase(outputs.end() - flopNum, outputs.end());
                 module->fixup_ports();
             }
->>>>>>> ac2aff9e
             else if (c == 'n') {
                parse_xaiger_literal(f);
                f >> s;
                log_debug("n: '%s'\n", s.c_str());
             }
-<<<<<<< HEAD
             else if (c == 'h') {
                 f.ignore(sizeof(uint32_t));
                 uint32_t version = parse_xaiger_literal(f);
@@ -427,9 +287,6 @@
                 }
             }
             else if (c == 'a' || c == 'i' || c == 'o') {
-=======
-            else if (c == 'a' || c == 'i' || c == 'o' || c == 'h') {
->>>>>>> ac2aff9e
                 uint32_t dataSize = parse_xaiger_literal(f);
                 f.ignore(dataSize);
             }
@@ -437,228 +294,11 @@
                 break;
             }
         }
-<<<<<<< HEAD
-=======
-        else if (c == 'i' || c == 'l' || c == 'o') {
-            f.ignore(1);
-            if (!(f >> l1 >> s))
-                log_error("Line %u cannot be interpreted as a symbol entry!\n", line_count);
-
-            if ((c == 'i' && l1 > inputs.size()) || (c == 'l' && l1 > latches.size()) || (c == 'o' && l1 > outputs.size()))
-                log_error("Line %u has invalid symbol position!\n", line_count);
-
-            RTLIL::Wire* wire;
-            if (c == 'i') wire = inputs[l1];
-            else if (c == 'l') wire = latches[l1];
-            else if (c == 'o') wire = outputs[l1];
-            else log_abort();
-
-            RTLIL::IdString escaped_s = RTLIL::escape_id(s);
-
-            if (escaped_s.ends_with("$inout.out")) {
-                deferred_inouts.emplace_back(wire, escaped_s.substr(0, escaped_s.size()-10));
-                goto next_line;
-            }
-            else if (wideports && (wire->port_input || wire->port_output)) {
-                RTLIL::IdString wide_symbol;
-                int index;
-                std::tie(wide_symbol,index) = wideports_split(escaped_s.str());
-                if (wide_symbol.ends_with("$inout.out")) {
-                    deferred_inouts.emplace_back(wire, stringf("%s[%d]", wide_symbol.substr(0, wide_symbol.size()-10).c_str(), index));
-                    goto next_line;
-                }
-            }
-            deferred_renames.emplace_back(wire, escaped_s);
-
-next_line:
-            std::getline(f, line); // Ignore up to start of next line
-            ++line_count;
-        }
->>>>>>> ac2aff9e
         else
             log_error("Line %u: cannot interpret first character '%c'!\n", line_count, c);
     }
 
-<<<<<<< HEAD
     post_process();
-=======
-    dict<RTLIL::IdString, int> wideports_cache;
-    for (const auto &i : deferred_renames) {
-        RTLIL::Wire *wire = i.first;
-
-        module->rename(wire, i.second);
-
-        if (wideports && (wire->port_input || wire->port_output)) {
-            RTLIL::IdString escaped_symbol;
-            int index;
-            std::tie(escaped_symbol,index) = wideports_split(wire->name.str());
-            if (index > 0)
-                wideports_cache[escaped_symbol] = std::max(wideports_cache[escaped_symbol], index);
-        }
-    }
-
-    for (const auto &i : deferred_inouts) {
-        RTLIL::Wire *out_wire = i.first;
-        log_assert(out_wire->port_output);
-        out_wire->port_output = false;
-        RTLIL::Wire *wire = module->wire(i.second);
-        log_assert(wire);
-        log_assert(wire->port_input && !wire->port_output);
-        wire->port_output = true;
-        module->connect(wire, out_wire);
-    }
-
-    if (!map_filename.empty()) {
-        std::ifstream mf(map_filename);
-        std::string type, symbol;
-        int variable, index;
-        while (mf >> type >> variable >> index >> symbol) {
-            RTLIL::IdString escaped_s = RTLIL::escape_id(symbol);
-            if (type == "input") {
-                log_assert(static_cast<unsigned>(variable) < inputs.size());
-                RTLIL::Wire* wire = inputs[variable];
-                log_assert(wire);
-                log_assert(wire->port_input);
-
-                if (index == 0) {
-                    // Cope with the fact that a CI might be identical
-                    // to a PI (necessary due to ABC); in those cases
-                    // simply connect the latter to the former
-                    RTLIL::Wire* existing = module->wire(escaped_s);
-                    if (!existing)
-                        module->rename(wire, escaped_s);
-                    else {
-                        wire->port_input = false;
-                        module->connect(wire, existing);
-                    }
-                }
-                else if (index > 0) {
-                    std::string indexed_name = stringf("%s[%d]", escaped_s.c_str(), index);
-                    RTLIL::Wire* existing = module->wire(indexed_name);
-                    if (!existing) {
-                        module->rename(wire, indexed_name);
-                        if (wideports)
-                            wideports_cache[escaped_s] = std::max(wideports_cache[escaped_s], index);
-                    }
-                    else {
-                        module->connect(wire, existing);
-                        wire->port_input = false;
-                    }
-                }
-            }
-            else if (type == "output") {
-                log_assert(static_cast<unsigned>(variable) < outputs.size());
-                RTLIL::Wire* wire = outputs[variable];
-                log_assert(wire);
-                log_assert(wire->port_output);
-                if (escaped_s.in("\\__dummy_o__", "\\__const0__", "\\__const1__")) {
-                    wire->port_output = false;
-                    continue;
-                }
-
-                if (index == 0) {
-                    // Cope with the fact that a CO might be identical
-                    // to a PO (necessary due to ABC); in those cases
-                    // simply connect the latter to the former
-                    RTLIL::Wire* existing = module->wire(escaped_s);
-                    if (!existing) {
-                        if (escaped_s.ends_with("$inout.out")) {
-                            wire->port_output = false;
-                            RTLIL::Wire *in_wire = module->wire(escaped_s.substr(0, escaped_s.size()-10));
-                            log_assert(in_wire);
-                            log_assert(in_wire->port_input && !in_wire->port_output);
-                            in_wire->port_output = true;
-                            module->connect(in_wire, wire);
-                        }
-                        else
-                            module->rename(wire, escaped_s);
-                    }
-                    else {
-                        wire->port_output = false;
-                        module->connect(wire, existing);
-                    }
-                }
-                else if (index > 0) {
-                    std::string indexed_name = stringf("%s[%d]", escaped_s.c_str(), index);
-                    RTLIL::Wire* existing = module->wire(indexed_name);
-                    if (!existing) {
-                        if (escaped_s.ends_with("$inout.out")) {
-                            wire->port_output = false;
-                            RTLIL::Wire *in_wire = module->wire(stringf("%s[%d]", escaped_s.substr(0, escaped_s.size()-10).c_str(), index));
-                            log_assert(in_wire);
-                            log_assert(in_wire->port_input && !in_wire->port_output);
-                            in_wire->port_output = true;
-                            module->connect(in_wire, wire);
-                        }
-                        else {
-                            module->rename(wire, indexed_name);
-                            if (wideports)
-                                wideports_cache[escaped_s] = std::max(wideports_cache[escaped_s], index);
-                        }
-                    }
-                    else {
-                        module->connect(wire, existing);
-                        wire->port_output = false;
-                    }
-                }
-            }
-            else
-                log_error("Symbol type '%s' not recognised.\n", type.c_str());
-        }
-    }
-
-    for (auto &wp : wideports_cache) {
-        auto name = wp.first;
-        int width = wp.second + 1;
-
-        RTLIL::Wire *wire = module->wire(name);
-        if (wire)
-            module->rename(wire, RTLIL::escape_id(stringf("%s[%d]", name.c_str(), 0)));
-
-        // Do not make ports with a mix of input/output into
-        // wide ports
-        bool port_input = false, port_output = false;
-        for (int i = 0; i < width; i++) {
-            RTLIL::IdString other_name = name.str() + stringf("[%d]", i);
-            RTLIL::Wire *other_wire = module->wire(other_name);
-            if (other_wire) {
-                port_input = port_input || other_wire->port_input;
-                port_output = port_output || other_wire->port_output;
-            }
-        }
-        if ((port_input && port_output) || (!port_input && !port_output))
-            continue;
-
-        wire = module->addWire(name, width);
-        wire->port_input = port_input;
-        wire->port_output = port_output;
-
-        for (int i = 0; i < width; i++) {
-            RTLIL::IdString other_name = name.str() + stringf("[%d]", i);
-            RTLIL::Wire *other_wire = module->wire(other_name);
-            if (other_wire) {
-                other_wire->port_input = false;
-                other_wire->port_output = false;
-                if (wire->port_input)
-                    module->connect(other_wire, SigSpec(wire, i));
-                else
-                    module->connect(SigSpec(wire, i), other_wire);
-            }
-        }
-    }
-
-    module->fixup_ports();
-    design->add(module);
-
-    for (auto cell : module->cells().to_vector()) {
-        if (cell->type != "$lut") continue;
-        auto y_port = cell->getPort("\\Y").as_bit();
-        if (y_port.wire->width == 1)
-            module->rename(cell, stringf("%s$lut", y_port.wire->name.c_str()));
-        else
-            module->rename(cell, stringf("%s[%d]$lut", y_port.wire->name.c_str(), y_port.offset));
-    }
->>>>>>> ac2aff9e
 }
 
 void AigerReader::parse_aiger_ascii()
@@ -870,11 +510,7 @@
             log_debug("%d is an output\n", l1);
             const unsigned variable = l1 >> 1;
             const bool invert = l1 & 1;
-<<<<<<< HEAD
             RTLIL::IdString wire_name(stringf("\\__%d%s__", variable, invert ? "b" : "")); // FIXME: is "_b" the right suffix?
-=======
-            RTLIL::IdString wire_name(stringf("\\__%d%s__", variable, invert ? "b" : "")); // FIXME: is "_inv" the right suffix?
->>>>>>> ac2aff9e
             wire = module->wire(wire_name);
             if (!wire)
                 wire = createWireIfNotExists(module, l1);
@@ -919,7 +555,6 @@
         RTLIL::Wire *i1_wire = createWireIfNotExists(module, l2);
         RTLIL::Wire *i2_wire = createWireIfNotExists(module, l3);
         module->addAndGate(o_wire->name.str() + "$and", i1_wire, i2_wire, o_wire);
-<<<<<<< HEAD
     }
 }
 
@@ -1161,8 +796,6 @@
             module->rename(cell, stringf("%s$lut", y_port.wire->name.c_str()));
         else
             module->rename(cell, stringf("%s[%d]$lut", y_port.wire->name.c_str(), y_port.offset));
-=======
->>>>>>> ac2aff9e
     }
 }
 
