/*
 *  yosys -- Yosys Open SYnthesis Suite
 *
 *  Copyright (C) 2012  Clifford Wolf <clifford@clifford.at>
 *                2019  Eddie Hung <eddie@fpgeh.com>
 *
 *  Permission to use, copy, modify, and/or distribute this software for any
 *  purpose with or without fee is hereby granted, provided that the above
 *  copyright notice and this permission notice appear in all copies.
 *
 *  THE SOFTWARE IS PROVIDED "AS IS" AND THE AUTHOR DISCLAIMS ALL WARRANTIES
 *  WITH REGARD TO THIS SOFTWARE INCLUDING ALL IMPLIED WARRANTIES OF
 *  MERCHANTABILITY AND FITNESS. IN NO EVENT SHALL THE AUTHOR BE LIABLE FOR
 *  ANY SPECIAL, DIRECT, INDIRECT, OR CONSEQUENTIAL DAMAGES OR ANY DAMAGES
 *  WHATSOEVER RESULTING FROM LOSS OF USE, DATA OR PROFITS, WHETHER IN AN
 *  ACTION OF CONTRACT, NEGLIGENCE OR OTHER TORTIOUS ACTION, ARISING OUT OF
 *  OR IN CONNECTION WITH THE USE OR PERFORMANCE OF THIS SOFTWARE.
 *
 */

// https://stackoverflow.com/a/46137633
#ifdef _MSC_VER
#include <stdlib.h>
#define bswap32 _byteswap_ulong
#elif defined(__APPLE__)
#include <libkern/OSByteOrder.h>
#define bswap32 OSSwapInt32
#elif defined(__GNUC__)
#define bswap32 __builtin_bswap32
#else
#include <cstdint>
inline static uint32_t bswap32(uint32_t x)
{
	// https://stackoverflow.com/a/27796212
	register uint32_t value = number_to_be_reversed;
	uint8_t lolo = (value >> 0) & 0xFF;
	uint8_t lohi = (value >> 8) & 0xFF;
	uint8_t hilo = (value >> 16) & 0xFF;
	uint8_t hihi = (value >> 24) & 0xFF;
	return (hihi << 24)
		| (hilo << 16)
		| (lohi << 8)
		| (lolo << 0);
}
#endif

#include "kernel/yosys.h"
#include "kernel/sigtools.h"
#include "kernel/utils.h"

USING_YOSYS_NAMESPACE
PRIVATE_NAMESPACE_BEGIN

inline int32_t to_big_endian(int32_t i32) {
#if __BYTE_ORDER__ == __ORDER_LITTLE_ENDIAN__
	return bswap32(i32);
#elif __BYTE_ORDER__ == __ORDER_BIG_ENDIAN__
	return i32;
#else
#error "Unknown endianness"
#endif
}

void aiger_encode(std::ostream &f, int x)
{
	log_assert(x >= 0);

	while (x & ~0x7f) {
		f.put((x & 0x7f) | 0x80);
		x = x >> 7;
	}

	f.put(x);
}

struct XAigerWriter
{
	Module *module;
	SigMap sigmap;

	pool<SigBit> input_bits, output_bits, external_bits;
	dict<SigBit, SigBit> not_map, alias_map;
	dict<SigBit, pair<SigBit, SigBit>> and_map;
<<<<<<< HEAD
	vector<std::tuple<SigBit,RTLIL::Cell*,RTLIL::IdString,int>> ci_bits;
	vector<std::tuple<SigBit,RTLIL::Cell*,RTLIL::IdString,int,int>> co_bits;
	dict<SigBit, std::pair<int,int>> ff_bits;
=======
	vector<SigBit> ci_bits, co_bits;
>>>>>>> c0a17c24
	dict<SigBit, float> arrival_times;

	vector<pair<int, int>> aig_gates;
	vector<int> aig_outputs;
	int aig_m = 0, aig_i = 0, aig_l = 0, aig_o = 0, aig_a = 0;

	dict<SigBit, int> aig_map;
	dict<SigBit, int> ordered_outputs;

	vector<Cell*> box_list;
	bool omode = false;

	int mkgate(int a0, int a1)
	{
		aig_m++, aig_a++;
		aig_gates.push_back(a0 > a1 ? make_pair(a0, a1) : make_pair(a1, a0));
		return 2*aig_m;
	}

	int bit2aig(SigBit bit)
	{
		auto it = aig_map.find(bit);
		if (it != aig_map.end()) {
			log_assert(it->second >= 0);
			return it->second;
		}

		// NB: Cannot use iterator returned from aig_map.insert()
		//     since this function is called recursively

		int a = -1;
		if (not_map.count(bit)) {
			a = bit2aig(not_map.at(bit)) ^ 1;
		} else
		if (and_map.count(bit)) {
			auto args = and_map.at(bit);
			int a0 = bit2aig(args.first);
			int a1 = bit2aig(args.second);
			a = mkgate(a0, a1);
		} else
		if (alias_map.count(bit)) {
			a = bit2aig(alias_map.at(bit));
		}

		if (bit == State::Sx || bit == State::Sz) {
			log_debug("Design contains 'x' or 'z' bits. Treating as 1'b0.\n");
			a = aig_map.at(State::S0);
		}

		log_assert(a >= 0);
		aig_map[bit] = a;
		return a;
	}

	XAigerWriter(Module *module, bool holes_mode=false) : module(module), sigmap(module)
	{
		pool<SigBit> undriven_bits;
		pool<SigBit> unused_bits;
		pool<SigBit> inout_bits;

		// promote public wires
		for (auto wire : module->wires())
			if (wire->name[0] == '\\')
				sigmap.add(wire);

		// promote input wires
		for (auto wire : module->wires())
			if (wire->port_input)
				sigmap.add(wire);

		// promote keep wires
		for (auto wire : module->wires())
			if (wire->get_bool_attribute(ID::keep))
				sigmap.add(wire);

		for (auto wire : module->wires())
			for (int i = 0; i < GetSize(wire); i++)
			{
				SigBit wirebit(wire, i);
				SigBit bit = sigmap(wirebit);

				if (bit.wire == nullptr) {
					if (wire->port_output) {
						aig_map[wirebit] = (bit == State::S1) ? 1 : 0;
						if (holes_mode)
							output_bits.insert(wirebit);
						//external_bits.insert(wirebit);
					}
					continue;
				}

				undriven_bits.insert(bit);
				unused_bits.insert(bit);

				if (wire->port_input)
					input_bits.insert(bit);

				if (wire->port_output) {
					if (bit != wirebit)
						alias_map[wirebit] = bit;
					if (holes_mode)
						output_bits.insert(wirebit);
					else
						external_bits.insert(wirebit);
				}

				if (wire->port_input && wire->port_output)
					inout_bits.insert(wirebit);
			}

		// TODO: Speed up toposort -- ultimately we care about
		//       box ordering, but not individual AIG cells
		dict<SigBit, pool<IdString>> bit_drivers, bit_users;
		TopoSort<IdString, RTLIL::sort_by_id_str> toposort;
		bool abc9_box_seen = false;
		std::vector<Cell*> flop_boxes;

		for (auto cell : module->selected_cells()) {
			if (cell->type == "$_NOT_")
			{
				SigBit A = sigmap(cell->getPort("\\A").as_bit());
				SigBit Y = sigmap(cell->getPort("\\Y").as_bit());
				unused_bits.erase(A);
				undriven_bits.erase(Y);
				not_map[Y] = A;
				if (!holes_mode) {
					toposort.node(cell->name);
					bit_users[A].insert(cell->name);
					bit_drivers[Y].insert(cell->name);
				}
				continue;
			}

			if (cell->type == "$_AND_")
			{
				SigBit A = sigmap(cell->getPort("\\A").as_bit());
				SigBit B = sigmap(cell->getPort("\\B").as_bit());
				SigBit Y = sigmap(cell->getPort("\\Y").as_bit());
				unused_bits.erase(A);
				unused_bits.erase(B);
				undriven_bits.erase(Y);
				and_map[Y] = make_pair(A, B);
				if (!holes_mode) {
					toposort.node(cell->name);
					bit_users[A].insert(cell->name);
					bit_users[B].insert(cell->name);
					bit_drivers[Y].insert(cell->name);
				}
				continue;
			}

			log_assert(!holes_mode);

			if (cell->type == "$__ABC9_FF_")
			{
				SigBit D = sigmap(cell->getPort("\\D").as_bit());
				SigBit Q = sigmap(cell->getPort("\\Q").as_bit());
				unused_bits.erase(D);
				undriven_bits.erase(Q);
				alias_map[Q] = D;
				auto r = ff_bits.insert(std::make_pair(D, std::make_pair(0, 2)));
				log_assert(r.second);
				continue;
			}

			RTLIL::Module* inst_module = module->design->module(cell->type);
			if (inst_module) {
				bool abc9_box = inst_module->attributes.count("\\abc9_box_id") && !cell->get_bool_attribute("\\abc9_keep");

				for (const auto &conn : cell->connections()) {
					auto port_wire = inst_module->wire(conn.first);

					if (port_wire->port_output) {
						int arrival = 0;
						auto it = port_wire->attributes.find("\\abc9_arrival");
						if (it != port_wire->attributes.end()) {
							if (it->second.flags != 0)
								log_error("Attribute 'abc9_arrival' on port '%s' of module '%s' is not an integer.\n", log_id(port_wire), log_id(cell->type));
							arrival = it->second.as_int();
						}
						if (arrival)
							for (auto bit : sigmap(conn.second))
								arrival_times[bit] = arrival;
					}

					if (abc9_box) {
						// Ignore inout for the sake of topographical ordering
						if (port_wire->port_input && !port_wire->port_output)
							for (auto bit : sigmap(conn.second))
								bit_users[bit].insert(cell->name);
						if (port_wire->port_output)
							for (auto bit : sigmap(conn.second))
								bit_drivers[bit].insert(cell->name);
					}
				}

                                if (abc9_box) {
                                        abc9_box_seen = true;

                                        toposort.node(cell->name);

                                        if (inst_module->attributes.count("\\abc9_flop"))
                                                flop_boxes.push_back(cell);
                                        continue;
                                }
			}

			bool cell_known = inst_module || cell->known();
			for (const auto &c : cell->connections()) {
				if (c.second.is_fully_const()) continue;
				auto port_wire = inst_module ? inst_module->wire(c.first) : nullptr;
				auto is_input = (port_wire && port_wire->port_input) || !cell_known || cell->input(c.first);
				auto is_output = (port_wire && port_wire->port_output) || !cell_known || cell->output(c.first);
				if (!is_input && !is_output)
					log_error("Connection '%s' on cell '%s' (type '%s') not recognised!\n", log_id(c.first), log_id(cell), log_id(cell->type));

				if (is_input) {
					for (auto b : c.second) {
						Wire *w = b.wire;
						if (!w) continue;
						if (!w->port_output || !cell_known) {
							SigBit I = sigmap(b);
							if (I != b)
								alias_map[b] = I;
							if (holes_mode)
								output_bits.insert(b);
							else
								external_bits.insert(b);
						}
					}
				}
			}

			//log_warning("Unsupported cell type: %s (%s)\n", log_id(cell->type), log_id(cell));
		}

		if (abc9_box_seen) {
			dict<IdString, std::pair<IdString,int>> flop_q;
			for (auto cell : flop_boxes) {
				auto r = flop_q.insert(std::make_pair(cell->type, std::make_pair(IdString(), 0)));
				SigBit d;
				if (r.second) {
					for (const auto &conn : cell->connections()) {
						const SigSpec &rhs = conn.second;
						if (!rhs.is_bit())
							continue;
						if (!ff_bits.count(rhs))
							continue;
						r.first->second.first = conn.first;
						Module *inst_module = module->design->module(cell->type);
						Wire *wire = inst_module->wire(conn.first);
						log_assert(wire);
						auto jt = wire->attributes.find("\\abc9_arrival");
						if (jt != wire->attributes.end()) {
							if (jt->second.flags != 0)
								log_error("Attribute 'abc9_arrival' on port '%s' of module '%s' is not an integer.\n", log_id(wire), log_id(cell->type));
							r.first->second.second = jt->second.as_int();
						}
						d = rhs;
						log_assert(d == sigmap(d));
						break;
					}
				}
				else
					d = cell->getPort(r.first->second.first);

				auto &rhs = ff_bits.at(d);

				auto it = cell->attributes.find(ID(abc9_mergeability));
				log_assert(it != cell->attributes.end());
				rhs.first = it->second.as_int();
				cell->attributes.erase(it);

				it = cell->attributes.find(ID(abc9_init));
				log_assert(it != cell->attributes.end());
				log_assert(GetSize(it->second) == 1);
				if (it->second[0] == State::S1)
					rhs.second = 1;
				else if (it->second[0] == State::S0)
					rhs.second = 0;
				else {
					log_assert(it->second[0] == State::Sx);
					rhs.second = 0;
				}
				cell->attributes.erase(it);

				auto arrival = r.first->second.second;
				if (arrival)
					arrival_times[d] = arrival;
			}

			for (auto &it : bit_users)
				if (bit_drivers.count(it.first))
					for (auto driver_cell : bit_drivers.at(it.first))
					for (auto user_cell : it.second)
						toposort.edge(driver_cell, user_cell);

#if 0
			toposort.analyze_loops = true;
#endif
			bool no_loops YS_ATTRIBUTE(unused) = toposort.sort();
#if 0
			unsigned i = 0;
			for (auto &it : toposort.loops) {
				log("  loop %d\n", i++);
				for (auto cell_name : it) {
					auto cell = module->cell(cell_name);
					log_assert(cell);
					log("\t%s (%s @ %s)\n", log_id(cell), log_id(cell->type), cell->get_src_attribute().c_str());
				}
			}
#endif
			log_assert(no_loops);

			for (auto cell_name : toposort.sorted) {
				RTLIL::Cell *cell = module->cell(cell_name);
				log_assert(cell);

				RTLIL::Module* box_module = module->design->module(cell->type);
				if (!box_module || !box_module->attributes.count("\\abc9_box_id")
						|| cell->get_bool_attribute("\\abc9_keep"))
					continue;

				bool blackbox = box_module->get_blackbox_attribute(true /* ignore_wb */);

				// Fully pad all unused input connections of this box cell with S0
				// Fully pad all undriven output connections of this box cell with anonymous wires
				// NB: Assume box_module->ports are sorted alphabetically
				//     (as RTLIL::Module::fixup_ports() would do)
				for (const auto &port_name : box_module->ports) {
					RTLIL::Wire* w = box_module->wire(port_name);
					log_assert(w);
					auto it = cell->connections_.find(port_name);
					if (w->port_input) {
						RTLIL::SigSpec rhs;
						if (it != cell->connections_.end()) {
							if (GetSize(it->second) < GetSize(w))
								it->second.append(RTLIL::SigSpec(State::S0, GetSize(w)-GetSize(it->second)));
							rhs = it->second;
						}
						else {
							rhs = RTLIL::SigSpec(State::S0, GetSize(w));
							cell->setPort(port_name, rhs);
						}

						for (auto b : rhs.bits()) {
							SigBit I = sigmap(b);
							if (b == RTLIL::Sx)
								b = State::S0;
							else if (I != b) {
								if (I == RTLIL::Sx)
									alias_map[b] = State::S0;
								else
									alias_map[b] = I;
							}
<<<<<<< HEAD
							co_bits.emplace_back(b, cell, port_name, offset++, 0);
							unused_bits.erase(I);
=======
							co_bits.emplace_back(b);
							unused_bits.erase(b);
>>>>>>> c0a17c24
						}
					}
					if (w->port_output) {
						RTLIL::SigSpec rhs;
						auto it = cell->connections_.find(w->name);
						if (it != cell->connections_.end()) {
							if (GetSize(it->second) < GetSize(w))
								it->second.append(module->addWire(NEW_ID, GetSize(w)-GetSize(it->second)));
							rhs = it->second;
						}
						else {
							Wire *wire = module->addWire(NEW_ID, GetSize(w));
							if (blackbox)
								wire->set_bool_attribute(ID(abc9_padding));
							rhs = wire;
							cell->setPort(port_name, rhs);
						}

						for (const auto &b : rhs.bits()) {
							ci_bits.emplace_back(b);
							SigBit O = sigmap(b);
							if (O != b)
								alias_map[O] = b;
							input_bits.erase(O);
							undriven_bits.erase(O);
						}
					}
				}

				// Connect <cell>.$abc9_currQ (inserted by abc9_map.v) as an input to the flop box
				if (box_module->get_bool_attribute("\\abc9_flop")) {
					SigSpec rhs = module->wire(stringf("%s.$abc9_currQ", cell->name.c_str()));
					if (rhs.empty())
						log_error("'%s.$abc9_currQ' is not a wire present in module '%s'.\n", log_id(cell), log_id(module));

					int offset = 0;
					for (auto b : rhs) {
						SigBit I = sigmap(b);
						if (b == RTLIL::Sx)
							b = State::S0;
						else if (I != b) {
							if (I == RTLIL::Sx)
								alias_map[b] = State::S0;
							else
								alias_map[b] = I;
						}
						co_bits.emplace_back(b, cell, "\\$abc9_currQ", offset++, 0);
						unused_bits.erase(I);
					}
				}

				box_list.emplace_back(cell);
			}

			// TODO: Free memory from toposort, bit_drivers, bit_users
		}

		if (!holes_mode)
			for (auto cell : module->cells())
				if (!module->selected(cell))
					for (auto &conn : cell->connections())
						if (cell->input(conn.first))
							for (auto wirebit : conn.second)
								if (sigmap(wirebit).wire)
									external_bits.insert(wirebit);

		// For all bits consumed outside of the selected cells,
		//   but driven from a selected cell, then add it as
		//   a primary output
		for (auto wirebit : external_bits) {
			SigBit bit = sigmap(wirebit);
			if (!bit.wire)
				continue;
			if (!undriven_bits.count(bit)) {
				if (bit != wirebit)
					alias_map[wirebit] = bit;
				output_bits.insert(wirebit);
			}
		}

		for (auto bit : input_bits)
			undriven_bits.erase(sigmap(bit));
		for (auto bit : output_bits)
			unused_bits.erase(sigmap(bit));
		for (auto bit : unused_bits)
			undriven_bits.erase(bit);

		// Make all undriven bits a primary input
		if (!holes_mode)
			for (auto bit : undriven_bits) {
				input_bits.insert(bit);
				undriven_bits.erase(bit);
			}

		if (holes_mode) {
			struct sort_by_port_id {
				bool operator()(const RTLIL::SigBit& a, const RTLIL::SigBit& b) const {
					return a.wire->port_id < b.wire->port_id;
				}
			};
			input_bits.sort(sort_by_port_id());
			output_bits.sort(sort_by_port_id());
		}
		else {
			input_bits.sort();
			output_bits.sort();
		}

		not_map.sort();
		and_map.sort();

		aig_map[State::S0] = 0;
		aig_map[State::S1] = 1;

		for (auto bit : input_bits) {
			aig_m++, aig_i++;
			log_assert(!aig_map.count(bit));
			aig_map[bit] = 2*aig_m;
		}

<<<<<<< HEAD
		for (const auto &i : ff_bits) {
			const SigBit &bit = i.first;
			aig_m++, aig_i++;
			log_assert(!aig_map.count(bit));
			aig_map[bit] = 2*aig_m;
		}

		dict<SigBit, int> ff_aig_map;
		for (auto &c : ci_bits) {
			RTLIL::SigBit bit = std::get<0>(c);
=======
		for (auto bit : ci_bits) {
>>>>>>> c0a17c24
			aig_m++, aig_i++;
			auto r = aig_map.insert(std::make_pair(bit, 2*aig_m));
			if (!r.second)
				ff_aig_map[bit] = 2*aig_m;
		}

		for (auto bit : co_bits) {
			ordered_outputs[bit] = aig_o++;
			aig_outputs.push_back(bit2aig(bit));
		}

		if (output_bits.empty()) {
			output_bits.insert(State::S0);
			omode = true;
		}

		for (auto bit : output_bits) {
			ordered_outputs[bit] = aig_o++;
			aig_outputs.push_back(bit2aig(bit));
		}
<<<<<<< HEAD

		for (auto &i : ff_bits) {
			const SigBit &bit = i.first;
			aig_o++;
			aig_outputs.push_back(ff_aig_map.at(bit));
		}

		if (output_bits.empty()) {
			aig_o++;
			aig_outputs.push_back(0);
			omode = true;
		}
=======
>>>>>>> c0a17c24
	}

	void write_aiger(std::ostream &f, bool ascii_mode)
	{
		int aig_obc = aig_o;
		int aig_obcj = aig_obc;
		int aig_obcjf = aig_obcj;

		log_assert(aig_m == aig_i + aig_l + aig_a);
		log_assert(aig_obcjf == GetSize(aig_outputs));

		f << stringf("%s %d %d %d %d %d", ascii_mode ? "aag" : "aig", aig_m, aig_i, aig_l, aig_o, aig_a);
		f << stringf("\n");

		if (ascii_mode)
		{
			for (int i = 0; i < aig_i; i++)
				f << stringf("%d\n", 2*i+2);

			for (int i = 0; i < aig_obc; i++)
				f << stringf("%d\n", aig_outputs.at(i));

			for (int i = aig_obc; i < aig_obcj; i++)
				f << stringf("1\n");

			for (int i = aig_obc; i < aig_obcj; i++)
				f << stringf("%d\n", aig_outputs.at(i));

			for (int i = aig_obcj; i < aig_obcjf; i++)
				f << stringf("%d\n", aig_outputs.at(i));

			for (int i = 0; i < aig_a; i++)
				f << stringf("%d %d %d\n", 2*(aig_i+aig_l+i)+2, aig_gates.at(i).first, aig_gates.at(i).second);
		}
		else
		{
			for (int i = 0; i < aig_obc; i++)
				f << stringf("%d\n", aig_outputs.at(i));

			for (int i = aig_obc; i < aig_obcj; i++)
				f << stringf("1\n");

			for (int i = aig_obc; i < aig_obcj; i++)
				f << stringf("%d\n", aig_outputs.at(i));

			for (int i = aig_obcj; i < aig_obcjf; i++)
				f << stringf("%d\n", aig_outputs.at(i));

			for (int i = 0; i < aig_a; i++) {
				int lhs = 2*(aig_i+aig_l+i)+2;
				int rhs0 = aig_gates.at(i).first;
				int rhs1 = aig_gates.at(i).second;
				int delta0 = lhs - rhs0;
				int delta1 = rhs0 - rhs1;
				aiger_encode(f, delta0);
				aiger_encode(f, delta1);
			}
		}

		f << "c";

		log_assert(!output_bits.empty());
		auto write_buffer = [](std::stringstream &buffer, int i32) {
			int32_t i32_be = to_big_endian(i32);
			buffer.write(reinterpret_cast<const char*>(&i32_be), sizeof(i32_be));
		};
		std::stringstream h_buffer;
		auto write_h_buffer = std::bind(write_buffer, std::ref(h_buffer), std::placeholders::_1);
		write_h_buffer(1);
		log_debug("ciNum = %d\n", GetSize(input_bits) + GetSize(ff_bits) + GetSize(ci_bits));
		write_h_buffer(input_bits.size() + ff_bits.size() + ci_bits.size());
		log_debug("coNum = %d\n", GetSize(output_bits) + GetSize(ff_bits) + GetSize(co_bits));
		write_h_buffer(output_bits.size() + GetSize(ff_bits) + GetSize(co_bits));
		log_debug("piNum = %d\n", GetSize(input_bits) + GetSize(ff_bits));
		write_h_buffer(input_bits.size() + ff_bits.size());
		log_debug("poNum = %d\n", GetSize(output_bits) + GetSize(ff_bits));
		write_h_buffer(output_bits.size() + ff_bits.size());
		log_debug("boxNum = %d\n", GetSize(box_list));
		write_h_buffer(box_list.size());

		auto write_buffer_float = [](std::stringstream &buffer, float f32) {
			buffer.write(reinterpret_cast<const char*>(&f32), sizeof(f32));
		};
		std::stringstream i_buffer;
		auto write_i_buffer = std::bind(write_buffer_float, std::ref(i_buffer), std::placeholders::_1);
		for (auto bit : input_bits)
			write_i_buffer(arrival_times.at(bit, 0));
		//std::stringstream o_buffer;
		//auto write_o_buffer = std::bind(write_buffer_float, std::ref(o_buffer), std::placeholders::_1);
		//for (auto bit : output_bits)
		//	write_o_buffer(0);

		if (!box_list.empty() || !ff_bits.empty()) {
			RTLIL::Module *holes_module = module->design->addModule("$__holes__");
			log_assert(holes_module);

			dict<IdString, Cell*> cell_cache;

			int port_id = 1;
			int box_count = 0;
			for (auto cell : box_list) {
<<<<<<< HEAD
				RTLIL::Module* box_module = module->design->module(cell->type);
				log_assert(box_module);
				IdString derived_name = box_module->derive(module->design, cell->parameters);
				box_module = module->design->module(derived_name);
				if (box_module->has_processes())
					Pass::call_on_module(module->design, box_module, "proc");
=======
				RTLIL::Module* orig_box_module = module->design->module(cell->type);
				log_assert(orig_box_module);
				IdString derived_name = orig_box_module->derive(module->design, cell->parameters);
				RTLIL::Module* box_module = module->design->module(derived_name);
				if (box_module->has_processes())
					log_error("ABC9 box '%s' contains processes!\n", box_module->name.c_str());
>>>>>>> c0a17c24

				int box_inputs = 0, box_outputs = 0;
				auto r = cell_cache.insert(std::make_pair(derived_name, nullptr));
				Cell *holes_cell = r.first->second;
<<<<<<< HEAD
				if (r.second && !holes_cell && box_module->get_bool_attribute("\\whitebox")) {
					holes_cell = holes_module->addCell(cell->name, cell->type);
					holes_cell->parameters = cell->parameters;
					r.first->second = holes_cell;
=======
				if (r.second && box_module->get_bool_attribute("\\whitebox")) {
					holes_cell = holes_module->addCell(cell->name, cell->type);
					holes_cell->parameters = cell->parameters;
					r.first->second = holes_cell;

					// Since Module::derive() will create a new module, there
					//   is a chance that the ports will be alphabetically ordered
					//   again, which is a problem when carry-chains are involved.
					//   Inherit the port ordering from the original module here...
					//   (and set the port_id below, when iterating through those)
					log_assert(GetSize(box_module->ports) == GetSize(orig_box_module->ports));
					box_module->ports = orig_box_module->ports;
>>>>>>> c0a17c24
				}

				// NB: Assume box_module->ports are sorted alphabetically
				//     (as RTLIL::Module::fixup_ports() would do)
				int box_port_id = 1;
				for (const auto &port_name : box_module->ports) {
					RTLIL::Wire *w = box_module->wire(port_name);
					log_assert(w);
					if (r.second)
						w->port_id = box_port_id++;
					RTLIL::Wire *holes_wire;
					RTLIL::SigSpec port_sig;
					if (w->port_input)
						for (int i = 0; i < GetSize(w); i++) {
							box_inputs++;
							holes_wire = holes_module->wire(stringf("\\i%d", box_inputs));
							if (!holes_wire) {
								holes_wire = holes_module->addWire(stringf("\\i%d", box_inputs));
								holes_wire->port_input = true;
								holes_wire->port_id = port_id++;
								holes_module->ports.push_back(holes_wire->name);
							}
							if (holes_cell)
								port_sig.append(holes_wire);
						}
					if (w->port_output) {
						box_outputs += GetSize(w);
						for (int i = 0; i < GetSize(w); i++) {
							if (GetSize(w) == 1)
<<<<<<< HEAD
								holes_wire = holes_module->addWire(stringf("$abc%s.%s", cell->name.c_str(), log_id(w->name)));
							else
								holes_wire = holes_module->addWire(stringf("$abc%s.%s[%d]", cell->name.c_str(), log_id(w->name), i));
=======
								holes_wire = holes_module->addWire(stringf("%s.%s", cell->name.c_str(), log_id(w->name)));
							else
								holes_wire = holes_module->addWire(stringf("%s.%s[%d]", cell->name.c_str(), log_id(w->name), i));
>>>>>>> c0a17c24
							holes_wire->port_output = true;
							holes_wire->port_id = port_id++;
							holes_module->ports.push_back(holes_wire->name);
							if (holes_cell)
								port_sig.append(holes_wire);
							else
								holes_module->connect(holes_wire, State::S0);
						}
<<<<<<< HEAD
=======
					}
					if (!port_sig.empty()) {
						if (r.second)
							holes_cell->setPort(w->name, port_sig);
						else
							holes_module->connect(holes_cell->getPort(w->name), port_sig);
>>>>>>> c0a17c24
					}
					if (!port_sig.empty()) {
						if (r.second)
							holes_cell->setPort(w->name, port_sig);
						else
							holes_module->connect(holes_cell->getPort(w->name), port_sig);
					}
				}

				// For flops only, create an extra 1-bit input that drives a new wire
				//   called "<cell>.$abc9_currQ" that is used below
				if (box_module->get_bool_attribute("\\abc9_flop")) {
					log_assert(holes_cell);

					box_inputs++;
					Wire *holes_wire = holes_module->wire(stringf("\\i%d", box_inputs));
					if (!holes_wire) {
						holes_wire = holes_module->addWire(stringf("\\i%d", box_inputs));
						holes_wire->port_input = true;
						holes_wire->port_id = port_id++;
						holes_module->ports.push_back(holes_wire->name);
					}
					Wire *w = holes_module->addWire(stringf("%s.$abc9_currQ", cell->name.c_str()));
					holes_module->connect(w, holes_wire);
				}

				write_h_buffer(box_inputs);
				write_h_buffer(box_outputs);
				write_h_buffer(box_module->attributes.at("\\abc9_box_id").as_int());
				write_h_buffer(box_count++);
			}

			std::stringstream r_buffer;
			auto write_r_buffer = std::bind(write_buffer, std::ref(r_buffer), std::placeholders::_1);
			log_debug("flopNum = %d\n", GetSize(ff_bits));
			write_r_buffer(ff_bits.size());

			std::stringstream s_buffer;
			auto write_s_buffer = std::bind(write_buffer, std::ref(s_buffer), std::placeholders::_1);
			write_s_buffer(ff_bits.size());

			for (const auto &i : ff_bits) {
				const SigBit &bit = i.first;
				int mergeability = i.second.first;
				log_assert(mergeability > 0);
				write_r_buffer(mergeability);
				int init = i.second.second;
				write_s_buffer(init);
				write_i_buffer(arrival_times.at(bit, 0));
				//write_o_buffer(0);
			}

			f << "r";
			std::string buffer_str = r_buffer.str();
			int32_t buffer_size_be = to_big_endian(buffer_str.size());
			f.write(reinterpret_cast<const char*>(&buffer_size_be), sizeof(buffer_size_be));
			f.write(buffer_str.data(), buffer_str.size());

			f << "s";
			buffer_str = s_buffer.str();
			buffer_size_be = to_big_endian(buffer_str.size());
			f.write(reinterpret_cast<const char*>(&buffer_size_be), sizeof(buffer_size_be));
			f.write(buffer_str.data(), buffer_str.size());

			if (holes_module) {
				log_push();

				// NB: fixup_ports() will sort ports by name
				//holes_module->fixup_ports();
				holes_module->check();

<<<<<<< HEAD
				// TODO: Should techmap/aigmap/check all lib_whitebox-es just once,
				//       instead of per write_xaiger call
				Pass::call_on_module(holes_module->design, holes_module, "flatten -wb; techmap; aigmap");

				dict<SigSig, SigSig> replace;
				for (auto it = holes_module->cells_.begin(); it != holes_module->cells_.end(); ) {
					auto cell = it->second;
					if (cell->type.in("$_DFF_N_", "$_DFF_NN0_", "$_DFF_NN1_", "$_DFF_NP0_", "$_DFF_NP1_",
								"$_DFF_P_", "$_DFF_PN0_", "$_DFF_PN1", "$_DFF_PP0_", "$_DFF_PP1_")) {
						SigBit D = cell->getPort("\\D");
						SigBit Q = cell->getPort("\\Q");
						// Remove the DFF cell from what needs to be a combinatorial box
						it = holes_module->cells_.erase(it);
						Wire *port;
						if (GetSize(Q.wire) == 1)
							port = holes_module->wire(stringf("$abc%s", Q.wire->name.c_str()));
						else
							port = holes_module->wire(stringf("$abc%s[%d]", Q.wire->name.c_str(), Q.offset));
						log_assert(port);
						// Prepare to replace "assign <port> = DFF.Q;" with "assign <port> = DFF.D;"
						//   in order to extract the combinatorial control logic that feeds the box
						//   (i.e. clock enable, synchronous reset, etc.)
						replace.insert(std::make_pair(SigSig(port,Q), SigSig(port,D)));
						// Since `flatten` above would have created wires named "<cell>.Q",
						//   extract the pre-techmap cell name
						auto pos = Q.wire->name.str().rfind(".");
						log_assert(pos != std::string::npos);
						IdString driver = Q.wire->name.substr(0, pos);
						// And drive the signal that was previously driven by "DFF.Q" (typically
						//   used to implement clock-enable functionality) with the "<cell>.$abc9_currQ"
						//   wire (which itself is driven an input port) we inserted above
						Wire *currQ = holes_module->wire(stringf("%s.$abc9_currQ", driver.c_str()));
						log_assert(currQ);
						holes_module->connect(Q, currQ);
						continue;
					}
					else if (!cell->type.in("$_NOT_", "$_AND_"))
=======
				holes_module->design->selection_stack.emplace_back(false);
				RTLIL::Selection& sel = holes_module->design->selection_stack.back();
				sel.select(holes_module);

				Pass::call(holes_module->design, "flatten -wb");

				// Cannot techmap/aigmap/check all lib_whitebox-es outside of write_xaiger
				//   since boxes may contain parameters in which case `flatten` would have
				//   created a new $paramod ...
				Pass::call(holes_module->design, "techmap");
				Pass::call(holes_module->design, "aigmap");
				for (auto cell : holes_module->cells())
					if (!cell->type.in("$_NOT_", "$_AND_"))
>>>>>>> c0a17c24
						log_error("Whitebox contents cannot be represented as AIG. Please verify whiteboxes are synthesisable.\n");
					++it;
				}

				for (auto &conn : holes_module->connections_) {
					auto it = replace.find(conn);
					if (it != replace.end())
						conn = it->second;
				}

				// Move into a new (temporary) design so that "clean" will only
				// operate (and run checks on) this one module
				RTLIL::Design *holes_design = new RTLIL::Design;
				module->design->modules_.erase(holes_module->name);
				holes_design->add(holes_module);
				Pass::call(holes_design, "opt -purge");

				std::stringstream a_buffer;
				XAigerWriter writer(holes_module, true /* holes_mode */);
				writer.write_aiger(a_buffer, false /*ascii_mode*/);
				delete holes_design;

				f << "a";
				std::string buffer_str = a_buffer.str();
				int32_t buffer_size_be = to_big_endian(buffer_str.size());
				f.write(reinterpret_cast<const char*>(&buffer_size_be), sizeof(buffer_size_be));
				f.write(buffer_str.data(), buffer_str.size());

				log_pop();
			}
		}

		f << "h";
		std::string buffer_str = h_buffer.str();
		int32_t buffer_size_be = to_big_endian(buffer_str.size());
		f.write(reinterpret_cast<const char*>(&buffer_size_be), sizeof(buffer_size_be));
		f.write(buffer_str.data(), buffer_str.size());

		f << "i";
		buffer_str = i_buffer.str();
		buffer_size_be = to_big_endian(buffer_str.size());
		f.write(reinterpret_cast<const char*>(&buffer_size_be), sizeof(buffer_size_be));
		f.write(buffer_str.data(), buffer_str.size());
		//f << "o";
		//buffer_str = o_buffer.str();
		//buffer_size_be = to_big_endian(buffer_str.size());
		//f.write(reinterpret_cast<const char*>(&buffer_size_be), sizeof(buffer_size_be));
		//f.write(buffer_str.data(), buffer_str.size());

		f << stringf("Generated by %s\n", yosys_version_str);
	}

	void write_map(std::ostream &f, bool verbose_map)
	{
		dict<int, string> input_lines;
		dict<int, string> init_lines;
		dict<int, string> output_lines;
		dict<int, string> wire_lines;

		for (auto wire : module->wires())
		{
			//if (!verbose_map && wire->name[0] == '$')
			//	continue;

			SigSpec sig = sigmap(wire);

			for (int i = 0; i < GetSize(wire); i++)
			{
				RTLIL::SigBit b(wire, i);
				if (input_bits.count(b)) {
					int a = aig_map.at(b);
					log_assert((a & 1) == 0);
					input_lines[a] += stringf("input %d %d %s\n", (a >> 1)-1, i, log_id(wire));
				}

				if (output_bits.count(b)) {
					int o = ordered_outputs.at(b);
					int init = 2;
					output_lines[o] += stringf("output %d %d %s %d\n", o - GetSize(co_bits), i, log_id(wire), init);
					continue;
				}

				if (verbose_map) {
					if (aig_map.count(sig[i]) == 0)
						continue;

					int a = aig_map.at(sig[i]);
					wire_lines[a] += stringf("wire %d %d %s\n", a, i, log_id(wire));
				}
			}
		}

		input_lines.sort();
		for (auto &it : input_lines)
			f << it.second;
		log_assert(input_lines.size() == input_bits.size());

		init_lines.sort();
		for (auto &it : init_lines)
			f << it.second;

		int box_count = 0;
		for (auto cell : box_list)
			f << stringf("box %d %d %s\n", box_count++, 0, log_id(cell->name));

		output_lines.sort();
		if (omode)
			output_lines[State::S0] = "output 0 0 $__dummy__\n";
		for (auto &it : output_lines)
			f << it.second;
		log_assert(output_lines.size() == output_bits.size());
		if (omode && output_bits.empty())
			f << "output " << output_lines.size() << " 0 $__dummy__\n";

		wire_lines.sort();
		for (auto &it : wire_lines)
			f << it.second;
	}
};

struct XAigerBackend : public Backend {
	XAigerBackend() : Backend("xaiger", "write design to XAIGER file") { }
	void help() YS_OVERRIDE
	{
		//   |---v---|---v---|---v---|---v---|---v---|---v---|---v---|---v---|---v---|---v---|
		log("\n");
		log("    write_xaiger [options] [filename]\n");
		log("\n");
		log("Write the current design to an XAIGER file. The design must be flattened and\n");
		log("all unsupported cells will be converted into psuedo-inputs and pseudo-outputs.\n");
		log("\n");
		log("    -ascii\n");
		log("        write ASCII version of AIGER format\n");
		log("\n");
		log("    -map <filename>\n");
		log("        write an extra file with port and box symbols\n");
		log("\n");
		log("    -vmap <filename>\n");
		log("        like -map, but more verbose\n");
		log("\n");
	}
	void execute(std::ostream *&f, std::string filename, std::vector<std::string> args, RTLIL::Design *design) YS_OVERRIDE
	{
		bool ascii_mode = false;
		bool verbose_map = false;
		std::string map_filename;

		log_header(design, "Executing XAIGER backend.\n");

		size_t argidx;
		for (argidx = 1; argidx < args.size(); argidx++)
		{
			if (args[argidx] == "-ascii") {
				ascii_mode = true;
				continue;
			}
			if (map_filename.empty() && args[argidx] == "-map" && argidx+1 < args.size()) {
				map_filename = args[++argidx];
				continue;
			}
			if (map_filename.empty() && args[argidx] == "-vmap" && argidx+1 < args.size()) {
				map_filename = args[++argidx];
				verbose_map = true;
				continue;
			}
			break;
		}
		extra_args(f, filename, args, argidx, !ascii_mode);

		Module *top_module = design->top_module();

		if (top_module == nullptr)
			log_error("Can't find top module in current design!\n");

		XAigerWriter writer(top_module);
		writer.write_aiger(*f, ascii_mode);

		if (!map_filename.empty()) {
			std::ofstream mapf;
			mapf.open(map_filename.c_str(), std::ofstream::trunc);
			if (mapf.fail())
				log_error("Can't open file `%s' for writing: %s\n", map_filename.c_str(), strerror(errno));
			writer.write_map(mapf, verbose_map);
		}
	}
} XAigerBackend;

PRIVATE_NAMESPACE_END<|MERGE_RESOLUTION|>--- conflicted
+++ resolved
@@ -81,13 +81,8 @@
 	pool<SigBit> input_bits, output_bits, external_bits;
 	dict<SigBit, SigBit> not_map, alias_map;
 	dict<SigBit, pair<SigBit, SigBit>> and_map;
-<<<<<<< HEAD
-	vector<std::tuple<SigBit,RTLIL::Cell*,RTLIL::IdString,int>> ci_bits;
-	vector<std::tuple<SigBit,RTLIL::Cell*,RTLIL::IdString,int,int>> co_bits;
+	vector<SigBit> ci_bits, co_bits;
 	dict<SigBit, std::pair<int,int>> ff_bits;
-=======
-	vector<SigBit> ci_bits, co_bits;
->>>>>>> c0a17c24
 	dict<SigBit, float> arrival_times;
 
 	vector<pair<int, int>> aig_gates;
@@ -443,13 +438,8 @@
 								else
 									alias_map[b] = I;
 							}
-<<<<<<< HEAD
-							co_bits.emplace_back(b, cell, port_name, offset++, 0);
+							co_bits.emplace_back(b);
 							unused_bits.erase(I);
-=======
-							co_bits.emplace_back(b);
-							unused_bits.erase(b);
->>>>>>> c0a17c24
 						}
 					}
 					if (w->port_output) {
@@ -485,7 +475,6 @@
 					if (rhs.empty())
 						log_error("'%s.$abc9_currQ' is not a wire present in module '%s'.\n", log_id(cell), log_id(module));
 
-					int offset = 0;
 					for (auto b : rhs) {
 						SigBit I = sigmap(b);
 						if (b == RTLIL::Sx)
@@ -496,7 +485,7 @@
 							else
 								alias_map[b] = I;
 						}
-						co_bits.emplace_back(b, cell, "\\$abc9_currQ", offset++, 0);
+						co_bits.emplace_back(b);
 						unused_bits.erase(I);
 					}
 				}
@@ -570,7 +559,6 @@
 			aig_map[bit] = 2*aig_m;
 		}
 
-<<<<<<< HEAD
 		for (const auto &i : ff_bits) {
 			const SigBit &bit = i.first;
 			aig_m++, aig_i++;
@@ -579,11 +567,7 @@
 		}
 
 		dict<SigBit, int> ff_aig_map;
-		for (auto &c : ci_bits) {
-			RTLIL::SigBit bit = std::get<0>(c);
-=======
-		for (auto bit : ci_bits) {
->>>>>>> c0a17c24
+		for (auto &bit : ci_bits) {
 			aig_m++, aig_i++;
 			auto r = aig_map.insert(std::make_pair(bit, 2*aig_m));
 			if (!r.second)
@@ -604,7 +588,6 @@
 			ordered_outputs[bit] = aig_o++;
 			aig_outputs.push_back(bit2aig(bit));
 		}
-<<<<<<< HEAD
 
 		for (auto &i : ff_bits) {
 			const SigBit &bit = i.first;
@@ -617,8 +600,6 @@
 			aig_outputs.push_back(0);
 			omode = true;
 		}
-=======
->>>>>>> c0a17c24
 	}
 
 	void write_aiger(std::ostream &f, bool ascii_mode)
@@ -720,31 +701,16 @@
 			int port_id = 1;
 			int box_count = 0;
 			for (auto cell : box_list) {
-<<<<<<< HEAD
-				RTLIL::Module* box_module = module->design->module(cell->type);
-				log_assert(box_module);
-				IdString derived_name = box_module->derive(module->design, cell->parameters);
-				box_module = module->design->module(derived_name);
-				if (box_module->has_processes())
-					Pass::call_on_module(module->design, box_module, "proc");
-=======
 				RTLIL::Module* orig_box_module = module->design->module(cell->type);
 				log_assert(orig_box_module);
 				IdString derived_name = orig_box_module->derive(module->design, cell->parameters);
 				RTLIL::Module* box_module = module->design->module(derived_name);
 				if (box_module->has_processes())
 					log_error("ABC9 box '%s' contains processes!\n", box_module->name.c_str());
->>>>>>> c0a17c24
 
 				int box_inputs = 0, box_outputs = 0;
 				auto r = cell_cache.insert(std::make_pair(derived_name, nullptr));
 				Cell *holes_cell = r.first->second;
-<<<<<<< HEAD
-				if (r.second && !holes_cell && box_module->get_bool_attribute("\\whitebox")) {
-					holes_cell = holes_module->addCell(cell->name, cell->type);
-					holes_cell->parameters = cell->parameters;
-					r.first->second = holes_cell;
-=======
 				if (r.second && box_module->get_bool_attribute("\\whitebox")) {
 					holes_cell = holes_module->addCell(cell->name, cell->type);
 					holes_cell->parameters = cell->parameters;
@@ -757,7 +723,6 @@
 					//   (and set the port_id below, when iterating through those)
 					log_assert(GetSize(box_module->ports) == GetSize(orig_box_module->ports));
 					box_module->ports = orig_box_module->ports;
->>>>>>> c0a17c24
 				}
 
 				// NB: Assume box_module->ports are sorted alphabetically
@@ -787,15 +752,9 @@
 						box_outputs += GetSize(w);
 						for (int i = 0; i < GetSize(w); i++) {
 							if (GetSize(w) == 1)
-<<<<<<< HEAD
 								holes_wire = holes_module->addWire(stringf("$abc%s.%s", cell->name.c_str(), log_id(w->name)));
 							else
 								holes_wire = holes_module->addWire(stringf("$abc%s.%s[%d]", cell->name.c_str(), log_id(w->name), i));
-=======
-								holes_wire = holes_module->addWire(stringf("%s.%s", cell->name.c_str(), log_id(w->name)));
-							else
-								holes_wire = holes_module->addWire(stringf("%s.%s[%d]", cell->name.c_str(), log_id(w->name), i));
->>>>>>> c0a17c24
 							holes_wire->port_output = true;
 							holes_wire->port_id = port_id++;
 							holes_module->ports.push_back(holes_wire->name);
@@ -804,15 +763,6 @@
 							else
 								holes_module->connect(holes_wire, State::S0);
 						}
-<<<<<<< HEAD
-=======
-					}
-					if (!port_sig.empty()) {
-						if (r.second)
-							holes_cell->setPort(w->name, port_sig);
-						else
-							holes_module->connect(holes_cell->getPort(w->name), port_sig);
->>>>>>> c0a17c24
 					}
 					if (!port_sig.empty()) {
 						if (r.second)
@@ -884,9 +834,9 @@
 				//holes_module->fixup_ports();
 				holes_module->check();
 
-<<<<<<< HEAD
-				// TODO: Should techmap/aigmap/check all lib_whitebox-es just once,
-				//       instead of per write_xaiger call
+				// Cannot techmap/aigmap/check all lib_whitebox-es outside of write_xaiger
+				//   since boxes may contain parameters in which case `flatten` would have
+				//   created a new $paramod ...
 				Pass::call_on_module(holes_module->design, holes_module, "flatten -wb; techmap; aigmap");
 
 				dict<SigSig, SigSig> replace;
@@ -922,21 +872,6 @@
 						continue;
 					}
 					else if (!cell->type.in("$_NOT_", "$_AND_"))
-=======
-				holes_module->design->selection_stack.emplace_back(false);
-				RTLIL::Selection& sel = holes_module->design->selection_stack.back();
-				sel.select(holes_module);
-
-				Pass::call(holes_module->design, "flatten -wb");
-
-				// Cannot techmap/aigmap/check all lib_whitebox-es outside of write_xaiger
-				//   since boxes may contain parameters in which case `flatten` would have
-				//   created a new $paramod ...
-				Pass::call(holes_module->design, "techmap");
-				Pass::call(holes_module->design, "aigmap");
-				for (auto cell : holes_module->cells())
-					if (!cell->type.in("$_NOT_", "$_AND_"))
->>>>>>> c0a17c24
 						log_error("Whitebox contents cannot be represented as AIG. Please verify whiteboxes are synthesisable.\n");
 					++it;
 				}
