--- conflicted
+++ resolved
@@ -53,11 +53,7 @@
     end else
     if (WIDTH == 4) begin
       localparam [15:0] INIT = {LUT[15], LUT[7], LUT[11], LUT[3], LUT[13], LUT[5], LUT[9], LUT[1], LUT[14], LUT[6], LUT[10], LUT[2], LUT[12], LUT[4], LUT[8], LUT[0]};
-<<<<<<< HEAD
-      SB_LUT4 #(.LUT_INIT(LUT)) _TECHMAP_REPLACE_ (.O(Y),
-=======
       SB_LUT4 #(.LUT_INIT(INIT)) _TECHMAP_REPLACE_ (.O(Y),
->>>>>>> 1e838a89
         .I0(A[3]), .I1(A[2]), .I2(A[1]), .I3(A[0]));
     end else begin
       wire _TECHMAP_FAIL_ = 1;
